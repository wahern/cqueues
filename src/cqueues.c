/* ==========================================================================
 * cqueues.c - Lua Continuation Queues
 * --------------------------------------------------------------------------
 * Copyright (c) 2012-2015  William Ahern
 *
 * Permission is hereby granted, free of charge, to any person obtaining a
 * copy of this software and associated documentation files (the
 * "Software"), to deal in the Software without restriction, including
 * without limitation the rights to use, copy, modify, merge, publish,
 * distribute, sublicense, and/or sell copies of the Software, and to permit
 * persons to whom the Software is furnished to do so, subject to the
 * following conditions:
 *
 * The above copyright notice and this permission notice shall be included
 * in all copies or substantial portions of the Software.
 *
 * THE SOFTWARE IS PROVIDED "AS IS", WITHOUT WARRANTY OF ANY KIND, EXPRESS
 * OR IMPLIED, INCLUDING BUT NOT LIMITED TO THE WARRANTIES OF
 * MERCHANTABILITY, FITNESS FOR A PARTICULAR PURPOSE AND NONINFRINGEMENT. IN
 * NO EVENT SHALL THE AUTHORS OR COPYRIGHT HOLDERS BE LIABLE FOR ANY CLAIM,
 * DAMAGES OR OTHER LIABILITY, WHETHER IN AN ACTION OF CONTRACT, TORT OR
 * OTHERWISE, ARISING FROM, OUT OF OR IN CONNECTION WITH THE SOFTWARE OR THE
 * USE OR OTHER DEALINGS IN THE SOFTWARE.
 * ==========================================================================
 */
#include "config.h"

#include <limits.h>	/* INT_MAX LONG_MAX */
#include <float.h>	/* FLT_RADIX */
#include <stdarg.h>	/* va_list va_start va_end */
#include <stddef.h>	/* NULL offsetof() size_t */
#include <stdlib.h>	/* malloc(3) free(3) */
#include <string.h>	/* memset(3) */
#include <signal.h>	/* sigprocmask(2) pthread_sigmask(3) */
#include <time.h>	/* struct timespec clock_gettime(3) */
#include <math.h>	/* FP_* NAN fmax(3) fpclassify(3) isfinite(3) signbit(3) islessequal(3) isgreater(3) ceil(3) modf(3) */
#include <errno.h>	/* errno */
#include <assert.h>	/* assert */

#include <sys/queue.h>	/* LIST_* TAILQ_* */
#include <sys/time.h>	/* struct timeval */
#include <sys/select.h>	/* pselect(3) */
#include <unistd.h>	/* close(2) */
#include <fcntl.h>	/* F_SETFD FD_CLOEXEC fcntl(2) */
#include <poll.h>	/* POLLIN POLLOUT POLLPRI */

#include <lua.h>
#include <lauxlib.h>

#include "lib/llrb.h"
#include "cqueues.h"


/*
 * V E R S I O N  I N T E R F A C E S
 *
 * If forking change CQUEUES_VENDOR to avoid confusion.
 *
 * * * * * * * * * * * * * * * * * * * * * * * * * * * * * * * * * * * */

#ifndef CQUEUES_VENDOR
#define CQUEUES_VENDOR "william@25thandClement.com"
#endif

#ifndef CQUEUES_VERSION
#define CQUEUES_VERSION 20161018L
#endif


/*
 * D E B U G  R O U T I N E S
 *
 * * * * * * * * * * * * * * * * * * * * * * * * * * * * * * * * * * * * * */

#if !defined SAY
#define SAY_(file, func, line, fmt, ...) \
	fprintf(stderr, "%s:%d: " fmt "%s", __func__, __LINE__, __VA_ARGS__)

#define SAY(...) SAY_(__FILE__, __func__, __LINE__, __VA_ARGS__, "\n")

#define HAI SAY("hai")
#endif

#if __GNUC__
#define NOTUSED __attribute__((unused))
#else
#define NOTUSED
#endif

#if (__GNUC__ == 4 && __GNUC_MINOR__ >= 5) || __GNUC__ > 4 || __clang__
#define NOTREACHED __builtin_unreachable()
#else
#define NOTREACHED (void)0
#endif

#if __GNUC__
#define NONNULL(...) __attribute__((nonnull (__VA_ARGS__)))
#else
#define NONNULL(...)
#endif

#if __GNUC__
#define luaL_error(...) __extension__ ({ int tmp = luaL_error(__VA_ARGS__); NOTREACHED; tmp; })
#endif


/*
 * U T I L I T Y  R O U T I N E S
 *
 * * * * * * * * * * * * * * * * * * * * * * * * * * * * * * * * * * * * * */

inline static int setcloexec(int fd) {
	if (-1 == fcntl(fd, F_SETFD, FD_CLOEXEC))
		return errno;

	return 0;
} /* setcloexec() */


/*
 * T I M E  &  C L O C K  R O U T I N E S
 *
 * * * * * * * * * * * * * * * * * * * * * * * * * * * * * * * * * * * * * */

/*
 * clock_gettime()
 *
 * OS X didn't implement the clock_gettime() POSIX interface until macOS
 * 10.12 (Sierra). But it did provide a monotonic clock through
 * mach_absolute_time(). On i386 and x86_64 architectures this clock is in
 * nanosecond units, but not so on other devices. mach_timebase_info()
 * provides the conversion parameters.
 *
 * * * * * * * * * * * * * * * * * * * * * * * * * * * * * * * * * * * * */
#if __APPLE__

#include <errno.h>           /* errno EINVAL */
#include <time.h>            /* struct timespec */

#include <sys/time.h>        /* TIMEVAL_TO_TIMESPEC struct timeval gettimeofday(3) */

#include <mach/mach_time.h>  /* mach_timebase_info_data_t mach_timebase_info() mach_absolute_time() */

#if !HAVE_DECL_CLOCK_REALTIME
enum { CLOCK_REALTIME = 0 };
#endif
#if !HAVE_DECL_CLOCK_MONOTONIC
enum { CLOCK_MONOTONIC = 6 };
#endif

#if !HAVE_CLOCKID_T
typedef int clockid_t;
#endif

#if HAVE_CLOCK_GETTIME && !HAVE_DECL_CLOCK_GETTIME
extern int (clock_gettime)(clockid_t, struct timespec *);
#endif

static mach_timebase_info_data_t clock_timebase = {
	.numer = 1, .denom = 1,
}; /* clock_timebase */

static int compat_clock_gettime(clockid_t clockid, struct timespec *ts) {
	switch (clockid) {
	case CLOCK_REALTIME: {
		struct timeval tv;

		if (0 != gettimeofday(&tv, 0))
			return -1;

		TIMEVAL_TO_TIMESPEC(&tv, ts);

		return 0;
	}
	case CLOCK_MONOTONIC: {
		unsigned long long abt;

		abt = mach_absolute_time();
		abt = abt * clock_timebase.numer / clock_timebase.denom;

		ts->tv_sec = abt / 1000000000UL;
		ts->tv_nsec = abt % 1000000000UL;

		return 0;
	}
	default:
		errno = EINVAL;

		return -1;
	} /* switch() */
} /* clock_gettime() */

#define clock_gettime(clockid, ts) clock_gettime_p((clockid), (ts))

static int (*clock_gettime_p)(clockid_t, struct timespec *) = &compat_clock_gettime;

void clock_gettime_init(void) __attribute__((constructor));

void clock_gettime_init(void) {
#if HAVE_CLOCK_GETTIME
	/*
	 * NB: clock_gettime is implemented as a weak symbol which autoconf
	 * tests will always positively identify when compiling with XCode
	 * 8.0 or above, regardless of -mmacosx-version-min. Similarly, it
	 * will always be declared by XCode 8.0 or above.
	 */
	if (&(clock_gettime)) {
		clock_gettime_p = &(clock_gettime);
		return;
	}
#endif
	if (mach_timebase_info(&clock_timebase) != KERN_SUCCESS)
		__builtin_abort();

	clock_gettime_p = &compat_clock_gettime;
} /* clock_gettime_init() */

#endif /* __APPLE__ */


static inline int f2ms(const double f) {
	double ms;

	switch (fpclassify(f)) {
	case FP_NORMAL:
		if (signbit(f))
			return 0;

		ms = ceil(f * 1000);

		return (ms > INT_MAX)? INT_MAX : ms;
	case FP_SUBNORMAL:
		return 1;
	case FP_ZERO:
		return 0;
	case FP_INFINITE:
	case FP_NAN:
	default:
		return -1;
	}
} /* f2ms() */

static inline struct timespec *f2ts_(struct timespec *ts, const double f) {
	double s, ns;

	switch (fpclassify(f)) {
	case FP_NORMAL:
		if (signbit(f))
			return ts;

		ns = modf(f, &s);
		ns = ceil(ns * 1000000000);

		if (ns >= 1000000000) {
			s++;
			ns = 0;
		}

		cqs_static_assert(FLT_RADIX == 2, "FLT_RADIX != 2");
		cqs_static_assert(cqs_ispowerof2((unsigned long)LONG_MAX + 1), "LONG_MAX + 1 not a power of 2");

		if (s >= (unsigned long)LONG_MAX + 1) {
			ts->tv_sec = LONG_MAX;
			ts->tv_nsec = 0;
		} else {
			ts->tv_sec = s;
			ts->tv_nsec = ns;
		}

		return ts;
	case FP_SUBNORMAL:
		ts->tv_sec = 0;
		ts->tv_nsec = 1;

		return ts;
	case FP_ZERO:
		return ts;
	case FP_INFINITE:
	case FP_NAN:
	default:
		return NULL;
	}
} /* f2ts_() */

#define f2ts(f) f2ts_(&(struct timespec){ 0, 0 }, (f))


static inline double ts2f(const struct timespec *ts) {
	return ts->tv_sec + (ts->tv_nsec / 1000000000.0);
} /* ts2f() */


static inline double tv2f(const struct timeval *tv) {
	return tv->tv_sec + (tv->tv_usec / 1000000.0);
} /* tv2f() */


static inline double monotime(void) {
	struct timespec ts;

	clock_gettime(CLOCK_MONOTONIC, &ts);

	return ts2f(&ts);
} /* monotime() */


static inline double abstimeout(double timeout) {
	return (isfinite(timeout))? monotime() + fmax(timeout, 0) : NAN;
} /* abstimeout() */


static inline double reltimeout(double timeout) {
	double curtime;

	if (!isfinite(timeout))
		return NAN;

	curtime = monotime();

	return (islessequal(timeout, curtime))? 0.0 : timeout - curtime;
} /* reltimeout() */


static inline double mintimeout(double a, double b) {
	if (islessequal(a, b) || !isfinite(b))
		return a;
	else if (islessequal(b, a) || !isfinite(a))
		return b;
	else
		return NAN;
} /* mintimeout() */


/*
 * M E M O R Y  M A N A G M E N T  R O U T I N E S
 *
 * * * * * * * * * * * * * * * * * * * * * * * * * * * * * * * * * * * * * */

static void *make(size_t size, int *error) {
	void *p;

	if (!(p = malloc(size)))
		*error = errno;

	return p;
} /* make() */


struct pool {
	size_t size, count;
	void *head;
}; /* pool */

static void pool_init(struct pool *P, size_t size) {
	P->size  = MAX(size, sizeof (void **));
	P->count = 0;
	P->head  = NULL;
} /* pool_init() */

static void pool_destroy(struct pool *P) {
	void *p;

	while ((p = P->head)) {
		P->head = *(void **)p;
		free(p);
		P->count--;
	}
} /* pool_destroy() */

static void pool_put(struct pool *P, void *p) {
	*(void **)p = P->head;
	P->head = p;
} /* pool_put() */

static int pool_grow(struct pool *P, size_t n) {
	void *p;
	int error;

	while (n--) {
		if (P->count + 1 == 0)
			return ENOMEM;

		if (!(p = make(P->size, &error)))
			return error;

		P->count++;

		pool_put(P, p);
	}

	return 0;
} /* pool_grow() */

static void *pool_get(struct pool *P, int *_error) {
	void *p;
	int error;

	if (!(p = P->head)) {
		error = pool_grow(P, MAX(1, P->count));

		if (!(p = P->head)) {
			*_error = error;

			return NULL;
		}
	}

	P->head = *(void **)p;

	return p;
} /* pool_get() */


/*
 * K P O L L  ( K Q U E U E / E P O L L )  R O U T I N E S
 *
 * * * * * * * * * * * * * * * * * * * * * * * * * * * * * * * * * * * * * */

#if ENABLE_EPOLL
#include <sys/epoll.h>	/* struct epoll_event epoll_create(2) epoll_ctl(2) epoll_wait(2) */
#elif ENABLE_PORTS
#include <port.h>
#elif ENABLE_KQUEUE
#include <sys/event.h>	/* EVFILT_READ EVFILT_WRITE EV_SET EV_ADD EV_DELETE struct kevent kqueue(2) kevent(2) */
#else
#error "No polling backend available"
#endif

#if HAVE_SYS_EVENTFD_H
#include <sys/eventfd.h> /* eventfd(2) */
#endif


#define KPOLL_FOREACH(ke, kp) for (ke = (kp)->pending.event; ke < &(kp)->pending.event[(kp)->pending.count]; ke++)

#define KPOLL_MAXWAIT 32

#if ENABLE_EPOLL
typedef struct epoll_event kpoll_event_t;
#elif ENABLE_PORTS
typedef port_event_t kpoll_event_t;
#elif ENABLE_KQUEUE
/* NetBSD uses intptr_t, others use void *, for .udata */
#define KP_P2UDATA(p) ((__typeof__(((struct kevent *)0)->udata))(p))
#define KP_UDATA2P(udata) ((void *)(udata))
#define KP_SET(ev, a, b, c, d, e, f) EV_SET((ev), (a), (b), (c), (d), (e), KP_P2UDATA(f))

typedef struct kevent kpoll_event_t;
#endif

struct kpoll {
	int fd;

	struct {
		kpoll_event_t event[KPOLL_MAXWAIT];
		size_t count;
	} pending;

	struct {
		int fd[2];
		short state;
		int pending;
	} alert;
}; /* struct kpoll */


static void kpoll_preinit(struct kpoll *kp) {
	kp->fd = -1;
	kp->pending.count = 0;
	for (size_t i = 0; i < countof(kp->alert.fd); i++)
		kp->alert.fd[i] = -1;
	kp->alert.state = 0;
	kp->alert.pending = 0;
} /* kpoll_preinit() */


static int kpoll_ctl(struct kpoll *, int, short *, short, void *);
static int alert_rearm(struct kpoll *);

static int alert_init(struct kpoll *kp) {
#if ENABLE_PORTS
	(void)kp;
	return 0;
#elif HAVE_EVENTFD
	if (kp->alert.fd[0] != -1)
		return 0;

	if (-1 == (kp->alert.fd[0] = eventfd(0, O_CLOEXEC|O_NONBLOCK)))
		return errno;

	return alert_rearm(kp);
#else
	int error;

	if (kp->alert.fd[0] != -1)
		return 0;

	if ((error = cqs_pipe(kp->alert.fd, O_CLOEXEC|O_NONBLOCK)))
		return error;

	return alert_rearm(kp);
#endif
} /* alert_init() */

static void alert_destroy(struct kpoll *kp) {
#if ENABLE_PORTS
	(void)kp;
#else
	for (size_t i = 0; i < countof(kp->alert.fd); i++)
		cqs_closefd(&kp->alert.fd[i]);
#endif
} /* alert_destroy() */

static int alert_rearm(struct kpoll *kp) {
#if ENABLE_PORTS
	return 0;
#else
	return kpoll_ctl(kp, kp->alert.fd[0], &kp->alert.state, POLLIN, &kp->alert);
#endif
} /* alert_rearm() */


static int kpoll_init(struct kpoll *kp) {
	int error;

#if ENABLE_EPOLL
#if defined EPOLL_CLOEXEC
	(void)error;
	if (-1 == (kp->fd = epoll_create1(EPOLL_CLOEXEC)))
		return errno;
#else
	if (-1 == (kp->fd = epoll_create(32)))
		return errno;

	if ((error = setcloexec(kp->fd)))
		return error;
#endif
#elif ENABLE_PORTS
	if (-1 == (kp->fd = port_create()))
		return errno;

	if ((error = setcloexec(kp->fd)))
		return error;
#elif ENABLE_KQUEUE
	if (-1 == (kp->fd = kqueue()))
		return errno;

	if ((error = setcloexec(kp->fd)))
		return error;
#endif

	return alert_init(kp);
} /* kpoll_init() */


static void kpoll_destroy(struct kpoll *kp) {
	alert_destroy(kp);
	(void)close(kp->fd);
	kpoll_preinit(kp);
} /* kpoll_destroy() */


static inline void *kpoll_udata(const kpoll_event_t *event) {
#if ENABLE_EPOLL
	return event->data.ptr;
#elif ENABLE_PORTS
	return event->portev_user;
#elif ENABLE_KQUEUE
	return KP_UDATA2P(event->udata);
#endif
} /* kpoll_udata() */


static inline short kpoll_pending(const kpoll_event_t *event) {
#if ENABLE_EPOLL
	return event->events;
#elif ENABLE_PORTS
	return event->portev_events;
#elif ENABLE_KQUEUE
	return (event->filter == EVFILT_READ)? POLLIN : (event->filter == EVFILT_WRITE)? POLLOUT : 0;
#endif
} /* kpoll_pending() */


static inline short kpoll_diff(const kpoll_event_t *event NOTUSED, short ostate NOTUSED) {
#if ENABLE_PORTS
	/* Solaris Event Ports aren't persistent. */
	return 0;
#else
	return ostate;
#endif
} /* kpoll_diff() */


static int kpoll_ctl(struct kpoll *kp, int fd, short *state, short events, void *udata) {
#if ENABLE_EPOLL
	struct epoll_event event;
	int op;

	if (*state == events)
		return 0;

	op = (!*state)? EPOLL_CTL_ADD : (!events)? EPOLL_CTL_DEL : EPOLL_CTL_MOD;

	memset(&event, 0, sizeof event);

	event.events = events;
	event.data.ptr = udata;

	if (0 != epoll_ctl(kp->fd, op, fd, &event))
		return errno;

	*state = events;

	return 0;
#elif ENABLE_PORTS
	if (*state == events)
		return 0;

	if (!events) {
		if (0 != port_dissociate(kp->fd, PORT_SOURCE_FD, fd))
			return errno;
	} else {
		if (0 != port_associate(kp->fd, PORT_SOURCE_FD, fd, events, udata))
			return errno;
	}

	*state = events;

	return 0;
<<<<<<< HEAD
#else
	struct kevent changelist[2];
	int nchanges = 0;
=======
#elif ENABLE_KQUEUE
	struct kevent event;

	if (*state == events)
		return 0;
>>>>>>> 9e2a3bcc

	if (events & POLLIN) {
		if (!(*state & POLLIN)) {
			KP_SET(changelist+nchanges, fd, EVFILT_READ, EV_ADD, 0, 0, udata);
			nchanges++;
		}
	} else if (*state & POLLIN) {
		KP_SET(changelist+nchanges, fd, EVFILT_READ, EV_DELETE, 0, 0, NULL);
		nchanges++;
	}

	if (events & POLLOUT) {
		if (!(*state & POLLOUT)) {
			KP_SET(changelist+nchanges, fd, EVFILT_WRITE, EV_ADD, 0, 0, udata);
			nchanges++;
		}
	} else if (*state & POLLOUT) {
		KP_SET(changelist+nchanges, fd, EVFILT_WRITE, EV_DELETE, 0, 0, NULL);
		nchanges++;
	}

	if (0 == nchanges)
		return 0;

	if (0 != kevent(kp->fd, changelist, nchanges, NULL, 0, &(struct timespec){ 0, 0 }))
		return errno;

	if (events & POLLIN) {
		if (!(*state & POLLIN)) {
			*state |= POLLIN;
		}
	} else if (*state & POLLIN) {
		*state &= ~POLLIN;
	}

	if (events & POLLOUT) {
		if (!(*state & POLLOUT)) {
			*state |= POLLOUT;
		}
	} else if (*state & POLLOUT) {
		*state &= ~POLLOUT;
	}

	return 0;
#endif
} /* kpoll_ctl() */


static int kpoll_alert(struct kpoll *kp) {
	int error;

	if (kp->alert.pending)
		return 0;

	/* initialization may have been delayed */
	if ((error = alert_init(kp)))
		return error;
#if ENABLE_PORTS
	if (0 != port_send(kp->fd, POLLIN, &kp->alert)) {
		if (errno != EBUSY)
			return errno;
	}
#elif HAVE_EVENTFD
	static const uint64_t one = 1;

	while (-1 == write(kp->alert.fd[0], &one, sizeof one)) {
		if (errno == EAGAIN) {
			break;
		} else if (errno != EINTR) {
			return errno;
		}
	}
#else
	while (-1 == write(kp->alert.fd[1], "!", 1)) {
		if (errno == EAGAIN) {
			break;
		} else if (errno != EINTR) {
			return errno;
		}
	}
#endif
	if ((error = alert_rearm(kp)))
		return error;

	kp->alert.pending = 1;

	return 0;
} /* kpoll_alert() */


static int kpoll_calm(struct kpoll *kp) {
	int error;

#if ENABLE_PORTS
	/* each PORT_SOURCE_USER event is discrete */
#elif HAVE_EVENTFD
	uint64_t n;

	while (-1 == read(kp->alert.fd[0], &n, sizeof n)) {
		if (errno == EAGAIN) {
			break;
		} else if (errno != EINTR) {
			return errno;
		}
	}
#else
	for (;;) {
		char buf[64];
		ssize_t n;

		if (-1 == (n = read(kp->alert.fd[0], buf, sizeof buf))) {
			if (errno == EAGAIN) {
				break;
			} else if (errno != EINTR) {
				return errno;
			}
		} else if (n == 0) {
			return EPIPE; /* somebody closed our fd! */
		}
	}
#endif
	if ((error = alert_rearm(kp)))
		return error;

	kp->alert.pending = 0;

	return 0;
} /* kpoll_calm() */


static inline short kpoll_isalert(struct kpoll *kp, const kpoll_event_t *event) {
#if ENABLE_PORTS
	return event->portev_source == PORT_SOURCE_USER;
#else
	return kpoll_udata(event) == &kp->alert;
#endif
} /* kpoll_isalert() */


static int kpoll_wait(struct kpoll *kp, double timeout) {
#if ENABLE_EPOLL
	int n;

	if (-1 == (n = epoll_wait(kp->fd, kp->pending.event, (int)countof(kp->pending.event), f2ms(timeout))))
		return (errno == EINTR)? 0 : errno;

	kp->pending.count = n;

	return 0;
#elif ENABLE_PORTS
	kpoll_event_t *ke;
	uint_t n = 1;

	kp->pending.count = 0;

	if (0 != port_getn(kp->fd, kp->pending.event, countof(kp->pending.event), &n, f2ts(timeout)))
		return (errno == ETIME || errno == EINTR)? 0 : errno;

	kp->pending.count = n;

	return 0;
#elif ENABLE_KQUEUE
	int n;

	if (-1 == (n = kevent(kp->fd, NULL, 0, kp->pending.event, (int)countof(kp->pending.event), f2ts(timeout))))
		return (errno == EINTR)? 0 : errno;

	kp->pending.count = n;

	return 0;
#endif
} /* kpoll_wait() */


/*
 * A U X I L I A R Y  L I B R A R Y  R O U T I N E S
 *
 * Routines which can be used to improve integration, including extending
 * Lua's support for implicit yielding.
 *
 * * * * * * * * * * * * * * * * * * * * * * * * * * * * * * * * * * * * * */

#if LUA_VERSION_NUM >= 502

#if LUA_VERSION_NUM >= 503
static int auxlib_tostringk(lua_State *L NOTUSED, int status NOTUSED, lua_KContext ctx NOTUSED) {
#else
static int auxlib_tostringk(lua_State *L NOTUSED) {
#endif
	if (luaL_getmetafield(L, 1, "__tostring")) {
		lua_pushfstring(L, "%s: %p", luaL_typename(L, 1), lua_topointer(L, 1));
	} else {
		luaL_tolstring(L, 1, NULL);
	}

	return 1;
} /* auxlib_tostringk() */

static int auxlib_tostring(lua_State *L) {
	luaL_checkany(L, 1);

	if (luaL_getmetafield(L, 1, "__tostring")) {
		lua_insert(L, 1);
		lua_settop(L, 2);
		lua_callk(L, 1, 1, 0, &auxlib_tostringk);

#if LUA_VERSION_NUM >= 503
		return auxlib_tostringk(L, LUA_OK, 0);
#else
		return auxlib_tostringk(L);
#endif
	} else {
		luaL_tolstring(L, 1, NULL);

		return 1;
	}
} /* auxlib_tostring() */
#endif


static const luaL_Reg auxlib_globals[] = {
#if LUA_VERSION_NUM >= 502
	{ "tostring", &auxlib_tostring },
#endif
	{ NULL,       NULL }
}; /* auxlib_globals[] */


int luaopen__cqueues_auxlib(lua_State *L) {
	luaL_newlib(L, auxlib_globals);

	return 1;
} /* luaopen__cqueues_auxlib() */


/*
 * C O N D I T I O N  V A R I A B L E  R O U T I N E S
 *
 * FIXME: Add logic to the scheduler that prevents two coroutines from
 * continually placing each other onto the pending queue within the same
 * resume iteration. Otherwise cqueue_process could loop forever, starving
 * other contexts.
 *
 * * * * * * * * * * * * * * * * * * * * * * * * * * * * * * * * * * * * * */

#define wakecb_init(cb, ...) wakecb_init4((cb), __VA_ARGS__, NULL, NULL)
#define wakecb_init4(cb, _fn, a, b, ...) do { \
	(cb)->cv = NULL; \
	(cb)->fn = (_fn); \
	(cb)->arg[0] = (a); \
	(cb)->arg[1] = (b); \
} while (0)


struct wakecb {
	struct condition *cv;

	cqs_error_t (*fn)(struct wakecb *);
	void *arg[3];

	TAILQ_ENTRY(wakecb) tqe;
}; /* struct wakecb */


struct condition {
	_Bool lifo;

	TAILQ_HEAD(, wakecb) waiting;
}; /* struct condition */


static void wakecb_del(struct wakecb *cb) {
	if (cb->cv) {
		TAILQ_REMOVE(&cb->cv->waiting, cb, tqe);
		cb->cv = NULL;
	}
} /* wakecb_del() */


static void wakecb_add(struct wakecb *cb, struct condition *cv) {
	if (cv->lifo) {
		TAILQ_INSERT_HEAD(&cv->waiting, cb, tqe);
		cb->cv = cv;
	} else {
		TAILQ_INSERT_TAIL(&cv->waiting, cb, tqe);
		cb->cv = cv;
	}
} /* wakecb_add() */


static struct condition *cond_testself(lua_State *L, int index) {
	return cqs_testudata(L, index, 1);
} /* cond_testself() */


static struct condition *cond_checkself(lua_State *L, int index) {
	return cqs_checkudata(L, index, 1, CQS_CONDITION);
} /* cond_checkself() */


static int cond_type(lua_State *L) {
	if (cond_testself(L, 1)) {
		lua_pushstring(L, "condition");
	} else {
		lua_pushnil(L);
	}

	return 1;
} /* cond_type() */


static int cond_interpose(lua_State *L) {
	return cqs_interpose(L, CQS_CONDITION);
} /* cond_interpose() */


static int cond_new(lua_State *L) {
	_Bool lifo = lua_toboolean(L, 1);
	struct condition *cv;

	cv = lua_newuserdata(L, sizeof *cv);
	cv->lifo = lifo;
	TAILQ_INIT(&cv->waiting);
	luaL_setmetatable(L, CQS_CONDITION);

	return 1;
} /* cond_new() */


static int cond__call(lua_State *L NOTUSED) {
	lua_settop(L, 1);

	return 1;
} /* cond__call() */


static int cond__gc(lua_State *L) {
	struct condition *cv = cond_checkself(L, 1);
	int empty = TAILQ_EMPTY(&cv->waiting);
	struct wakecb *cb;

	while ((cb = TAILQ_FIRST(&cv->waiting))) {
		wakecb_del(cb);
		/*
		 * NOTE: We drop wakeup callback errors. Throwing from a
		 * __gc metamethod seems less than useful. Applications can
		 * and should check errors when explicitly signaling. That
		 * we signal on GC is just a backstop for code that is
		 * already probably buggy.
		 */
		cb->fn(cb);
	}

	/*
	 * XXX: Check can fail when lua_State is destroyed (e.g. script
	 * terminates) and there are coroutines still waiting.  Condition
	 * variables are usually younger than the coroutines and objects
	 * waiting on them, resources are collected in reverse order of
	 * creation during each cycle, and in this case everything is
	 * collected in the same cycle.
	 *
	 * Note that even if luaL_error triggers, oddly the Lua interpreter
	 * will only show the message if the script terminated with an
	 * error, and not if it terminated normally.  The order of
	 * destruction is the same either way.
	 *
	 * Is there a way to detect that the lua_State is being destroyed?
	 */
	if (0 && !empty)
		return luaL_error(L, "invariant failure: condition variable wait queue not empty on __gc");

	return 0;
} /* cond__gc() */


static int cond_wait(lua_State *L) {
	cond_checkself(L, 1);

	lua_pushlightuserdata(L, CQUEUE__POLL);
	lua_insert(L, 1);

	return lua_yield(L, lua_gettop(L));
} /* cond_wait() */


static int cond_signal(lua_State *L) {
	struct condition *cv = cond_checkself(L, 1);
	int i, n = luaL_optint(L, 2, INT_MAX);
	struct wakecb *cb;
	int error;

	for (i = 0; i < n && !TAILQ_EMPTY(&cv->waiting); i++) {
		cb = TAILQ_FIRST(&cv->waiting);
		wakecb_del(cb);

		if ((error = cb->fn(cb)))
			goto error;
	}

	lua_pushinteger(L, i);

	return 1;
error:
	lua_pushnil(L);
	lua_pushstring(L, cqs_strerror(error));
	lua_pushinteger(L, error);

	return 3;
} /* cond_signal() */


static int cond_pollfd(lua_State *L) {
	cond_checkself(L, 1);
	lua_settop(L, 1);

	return 1;
} /* cond_pollfd() */


static int cond_events(lua_State *L NOTUSED) {
	return 0;
} /* cond_events() */


static int cond_timeout(lua_State *L NOTUSED) {
	return 0;
} /* cond_timeout() */


static const luaL_Reg cond_methods[] = {
	{ "wait",    &cond_wait },
	{ "signal",  &cond_signal },
	{ "pollfd",  &cond_pollfd },
	{ "events",  &cond_events },
	{ "timeout", &cond_timeout },
	{ NULL,      NULL }
}; /* cond_methods[] */


static const luaL_Reg cond_metatable[] = {
	{ "__call", &cond__call },
	{ "__gc",   &cond__gc },
	{ NULL,     NULL }
}; /* cond_metatable[] */


static const luaL_Reg cond_globals[] = {
	{ "new",       &cond_new },
	{ "type",      &cond_type },
	{ "interpose", &cond_interpose },
	{ NULL,        NULL }
}; /* cond_globals[] */


int luaopen__cqueues_condition(lua_State *L) {
	lua_pushnil(L); /* initial upvalue */
	cqs_newmetatable(L, CQS_CONDITION, cond_methods, cond_metatable, 1);
	lua_pushvalue(L, -1); /* push self as replacement upvalue */
	cqs_setmetaupvalue(L, -2, 1); /* insert self as 1st upvalue  */

	/* capture metatable here, too. */
	luaL_newlibtable(L, cond_globals);
	lua_pushvalue(L, -2);
	luaL_setfuncs(L, cond_globals, 1);

	return 1;
} /* luaopen__cqueues_condition() */


/*
 * C O N T I N U A T I O N  Q U E U E  R O U T I N E S
 *
 * * * * * * * * * * * * * * * * * * * * * * * * * * * * * * * * * * * * * */

#define CQUEUE_CLASS "Continuation Queue"

const char *cqueue__poll = "poll magic"; // signals multilevel yield

typedef int auxref_t;

struct event;
struct thread;
struct fileno;
struct cqueue;


struct event {
	int fd;
	short events;
	double timeout;

	_Bool pending;

	int index; /* on .thread->L stack */

	struct thread *thread;
	TAILQ_ENTRY(event) tqe;

	struct fileno *fileno;
	LIST_ENTRY(event) fle;

	struct wakecb *wakecb;
}; /* struct event */


struct fileno {
	int fd;
	short state;

	LIST_HEAD(, event) events;

	LLRB_ENTRY(fileno) rbe;

	LIST_ENTRY(fileno) le;
}; /* struct fileno */


struct timer {
	double timeout;

	LLRB_ENTRY(timer) rbe;
}; /* struct timer */


struct thread {
	lua_State *L; /* only for coroutines */

	TAILQ_HEAD(, event) events;
	unsigned count;

	struct threads *threads;
	LIST_ENTRY(thread) le;

	double mintimeout;

	struct timer timer;
}; /* struct thread */

#define timer2thread(timer) ((struct thread *)((char *)(timer) - offsetof(struct thread, timer)))


struct cqueue {
	struct kpoll kp;

	struct {
		LLRB_HEAD(table, fileno) table;
		LIST_HEAD(, fileno) polling, outstanding, inactive;
	} fileno;

	struct {
		struct pool wakecb, fileno, event;
	} pool;

	struct {
		LIST_HEAD(threads, thread) polling, pending;
		struct thread *current;
		unsigned count;
	} thread;

	LLRB_HEAD(timers, timer) timers;

	struct cstack *cstack;

	LIST_ENTRY(cqueue) le;
}; /* struct cqueue */


static inline int fileno_cmp(const struct fileno *const a, const struct fileno *const b) {
	return a->fd - b->fd;
} /* fileno_cmp() */

LLRB_GENERATE_STATIC(table, fileno, rbe, fileno_cmp)


static inline int timer_cmp(const struct timer *const a, const struct timer *const b) {
	return (a->timeout < b->timeout)? -1 : (a->timeout > b->timeout)? 1 : (a < b)? -1 : (a > b)? 1 : 0;
} /* timer_cmp() */

LLRB_GENERATE_STATIC(timers, timer, rbe, timer_cmp)


struct stackinfo {
	struct cqueue *Q; /* actual cqueue object */
	lua_State *L; /* stack holding cqueue object reference (i.e. thread calling :step) */
	int self; /* stack index in L of cqueue object */
	lua_State *T; /* running thread */
	struct stackinfo *running; /* next running cqueue object in call stack */
}; /* struct stackinfo */

static void cstack_push(struct cstack *, struct stackinfo *);
static void cstack_pop(struct cstack *);
static _Bool cstack_isrunning(const struct cstack *, const struct cqueue *);

#define CALLINFO_INITIALIZER { 0, { 0, 0, 0, 0, -1 } }

struct callinfo {
	cqs_index_t self; /* stack index of cqueue object */

	struct {
		cqs_index_t value;
		int code;
		cqs_index_t thread;
		cqs_index_t object;
		int fd;
	} error;
}; /* struct callinfo */


static struct cqueue *cqueue_checkself(lua_State *L, int index) {
	return cqs_checkudata(L, index, 1, CQUEUE_CLASS);
} /* cqueue_checkself() */


static struct cqueue *cqueue_enter(lua_State *L, struct callinfo *I, int index) {
	struct cqueue *Q = cqueue_checkself(L, index);

	I->self = lua_absindex(L, index);

	I->error.value = 0;
	I->error.code = 0;
	I->error.thread = 0;
	I->error.object = 0;
	I->error.fd = -1;

	return Q;
} /* cqueue_enter() */


static cqs_error_t cqueue_tryalert(struct cqueue *Q) {
	if (!cstack_isrunning(Q->cstack, Q) || LIST_EMPTY(&Q->thread.pending)) {
		return kpoll_alert(&Q->kp);
	} else {
		return 0;
	}
} /* cqueue_tryalert() */

static void err_setvfstring(lua_State *L, struct callinfo *I, const char *fmt, va_list ap) {
	lua_pushvfstring(L, fmt, ap);
	I->error.value = lua_gettop(L);
} /* err_setvfstring() */

static void err_setfstring(lua_State *L, struct callinfo *I, const char *fmt, ...) {
	va_list ap;

	va_start(ap, fmt);
	err_setvfstring(L, I, fmt, ap);
	va_end(ap);
} /* err_setfstring() */

static void err_setcode(lua_State *L, struct callinfo *I, int code) {
	I->error.code = code;

	if (!I->error.value)
		err_setfstring(L, I, "%s", cqs_strerror(code));
} /* err_setcode() */

static void err_setthread(lua_State *L, struct callinfo *I, struct thread *T) {
	lua_pushthread(T->L);
	lua_xmove(T->L, L, 1);
	I->error.thread = lua_gettop(L);
} /* err_setthread() */

static void err_setobject(lua_State *L, struct callinfo *I, cqs_index_t index) {
	if (index)
		I->error.object = lua_absindex(L, index);
} /* err_setobject() */

static void err_setfd(lua_State *L NOTUSED, struct callinfo *I, int fd) {
	I->error.fd = fd;
} /* err_setfd() */

static void err_setinfo(lua_State *L, struct callinfo *I, int code, struct thread *T, int object, const char *fmt, ...) {
	/* set object first in case it's a relative index */
	if (object)
		err_setobject(L, I, object);

	if (T)
		err_setthread(L, I, T);

	if (fmt) {
		va_list ap;

		va_start(ap, fmt);
		err_setvfstring(L, I, fmt, ap);
		va_end(ap);
	}

	/*
	 * set code after we set any string so we don't unnecessarily
	 * instantiate a string description
	 */
	if (code)
		err_setcode(L, I, code);
} /* err_setinfo() */

static _Bool err_onstack(lua_State *L NOTUSED, struct callinfo *I) {
	return I->error.value || I->error.thread || I->error.object;
} /* err_onstack() */

static void err_corrupt(lua_State *L, int index, const char *type) {
	luaL_error(L, "corrupt error stack: expected %s, got %s at index %d", type, luaL_typename(L, index), index);
} /* err_corrupt() */

static void err_checktype(lua_State *L, int index, int type) {
	if (lua_type(L, index) != type)
		err_corrupt(L, index, lua_typename(L, type));
} /* err_checktype() */

static const char *err_pushvalue(lua_State *L, struct callinfo *I) {
	if (I->error.value) {
		lua_pushvalue(L, I->error.value);
	} else {
		lua_pushstring(L, "no error message");
	}

	return lua_tostring(L, -1);
} /* err_pushvalue() */

static cqs_nargs_t err_pushinfo(lua_State *L, struct callinfo *I) {
	int nargs = 0;

	luaL_checkstack(L, 5, "too many arguments");

	err_pushvalue(L, I);
	nargs = 1;

	if (I->error.code) {
		lua_pushinteger(L, I->error.code);
		nargs = 2;
	}

	if (I->error.thread) {
		lua_settop(L, lua_gettop(L) + (2 - nargs));
		err_checktype(L, I->error.thread, LUA_TTHREAD);
		lua_pushvalue(L, I->error.thread);
		nargs = 3;
	}

	if (I->error.object) {
		lua_settop(L, lua_gettop(L) + (3 - nargs));
		if (lua_isnone(L, I->error.object))
			err_corrupt(L, I->error.object, "any");
		lua_pushvalue(L, I->error.object);
		nargs = 4;
	}

	if (I->error.fd != -1) {
		lua_settop(L, lua_gettop(L) + (4 - nargs));
		lua_pushinteger(L, I->error.fd);
		nargs = 5;
	}

	return nargs;
} /* err_pushinfo() */

static void err_error(lua_State *L, struct callinfo *I) {
	err_pushvalue(L, I);
	lua_error(L);
} /* err_error() */


static void cqueue_preinit(struct cqueue *Q) {
	memset(Q, 0, sizeof *Q);

	kpoll_preinit(&Q->kp);

	Q->thread.current = NULL;

	pool_init(&Q->pool.wakecb, sizeof (struct wakecb));
	pool_init(&Q->pool.fileno, sizeof (struct fileno));
	pool_init(&Q->pool.event, sizeof (struct event));
} /* cqueue_preinit() */


static void cstack_add(lua_State *, struct cqueue *);

static void cqueue_init(lua_State *L, struct cqueue *Q, int index) {
	int error;

	index = lua_absindex(L, index);

	if ((error = kpoll_init(&Q->kp)))
		luaL_error(L, "unable to initialize continuation queue: %s", cqs_strerror(error));

	/*
	 * give ourselves an empty table of threads
	 */
	lua_newtable(L);
	cqs_setuservalue(L, index);

	/*
	 * associate ourselves with global continuation stack
	 */
	cstack_add(L, Q);
} /* cqueue_init() */


static void thread_del(lua_State *, struct cqueue *, struct callinfo *, struct thread *);
static int fileno_del(struct cqueue *, struct fileno *, _Bool);
static void cstack_del(struct cqueue *);

static void cqueue_destroy(lua_State *L, struct cqueue *Q, struct callinfo *I) {
	struct thread *thread;
	struct fileno *fileno;
	void *next;

	cstack_del(Q);

	Q->thread.current = NULL;

	while ((thread = LIST_FIRST(&Q->thread.pending))) {
		thread_del(L, Q, I, thread);
	}

	while ((thread = LIST_FIRST(&Q->thread.polling))) {
		thread_del(L, Q, I, thread);
	}

	for (fileno = LLRB_MIN(table, &Q->fileno.table); fileno; fileno = next) {
		next = LLRB_NEXT(table, &Q->fileno.table, fileno);
		fileno_del(Q, fileno, 0);
	}

	kpoll_destroy(&Q->kp);

	pool_destroy(&Q->pool.event);
	pool_destroy(&Q->pool.fileno);
	pool_destroy(&Q->pool.wakecb);
} /* cqueue_destroy() */


static int cqueue_new(lua_State *L) {
	struct cqueue *Q;

	Q = lua_newuserdata(L, sizeof *Q);

	cqueue_preinit(Q);

	luaL_getmetatable(L, CQUEUE_CLASS);
	lua_setmetatable(L, -2);

	cqueue_init(L, Q, -1);

	return 1;
} /* cqueue_new() */


static int cqueue__gc(lua_State *L) {
	struct callinfo I;
	struct cqueue *Q;

	Q = cqueue_enter(L, &I, 1);

	cqueue_destroy(L, Q, &I);

	return 0;
} /* cqueue__gc() */


static void thread_move(struct thread *T, struct threads *list) {
	if (T->threads != list) {
		LIST_REMOVE(T, le);
		LIST_INSERT_HEAD(list, T, le);
		T->threads = list;
	}
} /* thread_move() */


static struct fileno *fileno_find(struct cqueue *Q, int fd) {
	struct fileno key;

	key.fd = fd;

	return LLRB_FIND(table, &Q->fileno.table, &key);
} /* fileno_find() */


static struct fileno *fileno_get(struct cqueue *Q, int fd, int *error) {
	struct fileno *fileno;

	if (!(fileno = fileno_find(Q, fd))) {
		if (!(fileno = pool_get(&Q->pool.fileno, error)))
			return NULL;

		fileno->fd = fd;
		fileno->state = 0;
		LIST_INIT(&fileno->events);

		LIST_INSERT_HEAD(&Q->fileno.inactive, fileno, le);
		LLRB_INSERT(table, &Q->fileno.table, fileno);
	}

	return fileno;
} /* fileno_get() */


static cqs_error_t fileno_signal(struct cqueue *Q, struct fileno *fileno, short events) {
	struct event *event;
	int error = 0, _error;

	LIST_FOREACH(event, &fileno->events, fle) {
		/* XXX: If POLLPRI should we always mark as pending? */
		if (event->events & events)
			event->pending = 1;

		thread_move(event->thread, &Q->thread.pending);

		if ((_error = cqueue_tryalert(Q)))
			error = _error;
	}

	return error;
} /* fileno_signal() */


static int fileno_ctl(struct cqueue *Q, struct fileno *fileno, short events) {
	int error;

	if ((error = kpoll_ctl(&Q->kp, fileno->fd, &fileno->state, events, fileno)))
		return error; /* XXX: Should we call fileno_signal? */

	LIST_REMOVE(fileno, le);

	if (fileno->state)
		LIST_INSERT_HEAD(&Q->fileno.polling, fileno, le);
	else
		LIST_INSERT_HEAD(&Q->fileno.inactive, fileno, le);

	return 0;
} /* fileno_ctl() */


static int fileno_update(struct cqueue *Q, struct fileno *fileno) {
	struct event *event;
	short events = 0;

	LIST_FOREACH(event, &fileno->events, fle) {
		events |= event->events;
	}

	return fileno_ctl(Q, fileno, events);
} /* fileno_update() */


static int fileno_del(struct cqueue *Q, struct fileno *fileno, _Bool update) {
	struct event *event;
	int error = 0;

	while ((event = LIST_FIRST(&fileno->events))) {
		event->fileno = NULL;
		LIST_REMOVE(event, fle);
	}

	if (update)
		error = fileno_update(Q, fileno);

	LLRB_REMOVE(table, &Q->fileno.table, fileno);

	LIST_REMOVE(fileno, le);

	pool_put(&Q->pool.fileno, fileno);

	return error;
} /* fileno_del() */


static cqs_error_t wakecb_wakeup(struct wakecb *cb) {
	struct cqueue *Q = cb->arg[0];
	struct event *event = cb->arg[1];

	event->pending = 1;
	thread_move(event->thread, &Q->thread.pending);

	return cqueue_tryalert(Q);
} /* wakecb_wakeup() */


#define object_pcall(L, I, T, index, field, ...) object_pcall((L), (I), (T), (index), (field), ((int[]){ __VA_ARGS__ }), countof(((int[]){ __VA_ARGS__ })))

NONNULL(1, 2, 5)
static cqs_status_t (object_pcall)(lua_State *L, struct callinfo *I, struct thread *T, int index, const char *field, int rtype[], int n) {
	int type, i, status;

	index = lua_absindex(L, index);
	lua_getfield(L, index, field);

	if (lua_isfunction(L, -1)) {
		lua_pushvalue(L, index);

		if (LUA_OK != (status = lua_pcall(L, 1, 1, 0))) {
			err_setinfo(L, I, 0, T, index, "error calling method %s: %s", field, lua_tostring(L, -1));

			return status;
		}
	}

	type = lua_type(L, -1);

	for (i = 0; i < n; i++) {
		if (type == rtype[i])
			return LUA_OK;
	}

	err_setinfo(L, I, 0, T, index, "error loading field %s: %s expected, got %s", field, lua_typename(L, rtype[0]), luaL_typename(L, -1));

	return LUA_ERRRUN;
} /* object_pcall() */


NONNULL(1, 2, 3, 6)
static int object_getcv(lua_State *L, struct cqueue *Q, struct callinfo *I, struct thread *T, int index, struct event *event) {
	struct condition *cv = lua_touserdata(L, index);
	int error;

	if (!(event->wakecb = pool_get(&Q->pool.wakecb, &error))) {
		err_setinfo(L, I, error, T, index, "unable to wait on conditional variable: %s", cqs_strerror(error));

		return LUA_ERRRUN;
	}

	wakecb_init(event->wakecb, &wakecb_wakeup, Q, event);
	wakecb_add(event->wakecb, cv);

	return LUA_OK;
} /* object_getcv() */


NONNULL(1, 2, 3, 6)
static cqs_status_t object_getinfo(lua_State *L, struct cqueue *Q, struct callinfo *I, struct thread *T, int index, struct event *event) {
	int status;

	/* optimize simple timeout */
	if (lua_isnumber(T->L, index)) {
		event->timeout = abstimeout(lua_tonumber(T->L, index));

		return LUA_OK;
	}

	/*
	 * push onto our local stack so we don't dirty the thread stack and
	 * also to allow fast upvalue comparisons
	 */
	lua_pushvalue(T->L, index);
	lua_xmove(T->L, L, 1);

	if (cqs_testudata(L, -1, 2)) {
		event->fd = cqs_socket_pollfd(L, -1);
		event->events = cqs_socket_events(L, -1);
		event->timeout = abstimeout(cqs_socket_timeout(L, -1));
	} else if (cqs_testudata(L, -1, 3)) {
		if ((LUA_OK != (status = object_getcv(L, Q, I, T, -1, event))))
			goto oops;
	} else {
		if (LUA_OK != (status = object_pcall(L, I, T, -1, "pollfd", LUA_TNUMBER, LUA_TUSERDATA, LUA_TNIL)))
			goto oops;

		if (lua_isuserdata(L, -1) && cqs_testudata(L, -1, 3)) {
			if ((LUA_OK != (status = object_getcv(L, Q, I, T, -1, event))))
				goto oops;
		} else {
			event->fd = luaL_optinteger(L, -1, -1);
			event->fd = MAX(event->fd, -1);
		}

		lua_pop(L, 1); /* pop fd or condvar */

		if (LUA_OK != (status = object_pcall(L, I, T, -1, "events", LUA_TNUMBER, LUA_TSTRING, LUA_TNIL)))
			goto oops;

		if (lua_isnumber(L, -1)) {
			event->events = (POLLIN|POLLOUT|POLLPRI) & lua_tointeger(L, -1);
		} else {
			const char *mode = luaL_optstring(L, -1, "");

			event->events = 0;

			while (*mode) {
				if (*mode == 'r')
					event->events |= POLLIN;
				else if (*mode == 'w')
					event->events |= POLLOUT;
				else if (*mode == 'p')
					event->events |= POLLPRI;
				mode++;
			}
		}

		lua_pop(L, 1); /* pop event mode */

		if (LUA_OK != (status = object_pcall(L, I, T, -1, "timeout", LUA_TNUMBER, LUA_TNIL)))
			goto oops;

		event->timeout = abstimeout(luaL_optnumber(L, -1, event->timeout));

		lua_pop(L, 1); /* pop timeout */
	}

	lua_pop(L, 1); /* pop object */

	return LUA_OK;
oops:
	return status;
} /* object_getinfo() */


static void event_init(struct event *event, struct thread *T, int index) {
	memset(event, 0, sizeof *event);

	event->fd = -1;
	event->timeout = NAN;
	event->index = index;
	event->thread = T;

	TAILQ_INSERT_TAIL(&T->events, event, tqe);
	T->count++;
} /* event_init() */


static cqs_status_t event_add(lua_State *L, struct cqueue *Q, struct callinfo *I, struct thread *T, int index) {
	struct event *event;
	struct fileno *fileno;
	int error, status;

	if (!(event = pool_get(&Q->pool.event, &error)))
		goto error;

	event_init(event, T, index);

	if (LUA_OK != (status = object_getinfo(L, Q, I, T, index, event)))
		return status;

	if (event->fd >= 0 && event->events) {
		if (!(fileno = fileno_get(Q, event->fd, &error)))
			goto error;

		LIST_INSERT_HEAD(&fileno->events, event, fle);
		event->fileno = fileno;

		LIST_REMOVE(fileno, le);
		LIST_INSERT_HEAD(&Q->fileno.outstanding, fileno, le);
	}

	return LUA_OK;
error:
	err_setinfo(L, I, error, T, index, "unable to add event: %s", cqs_strerror(error));

	return LUA_ERRRUN;
} /* event_add() */


static void event_del(struct cqueue *Q, struct event *event) {
	if (event->wakecb) {
		wakecb_del(event->wakecb);
		pool_put(&Q->pool.wakecb, event->wakecb);
	}

	if (event->fileno) {
		LIST_REMOVE(event->fileno, le);
		LIST_INSERT_HEAD(&Q->fileno.outstanding, event->fileno, le);

		LIST_REMOVE(event, fle);
	}

	TAILQ_REMOVE(&event->thread->events, event, tqe);
	assert(event->thread->count > 0);
	event->thread->count--;

	pool_put(&Q->pool.event, event);
} /* event_del() */


static void timer_init(struct timer *timer) {
	timer->timeout = NAN;
} /* timer_init() */


static void timer_del(struct cqueue *Q, struct timer *timer) {
	if (isfinite(timer->timeout)) {
		LLRB_REMOVE(timers, &Q->timers, timer);
		timer->timeout = NAN;
	}
} /* timer_del() */


static void timer_add(struct cqueue *Q, struct timer *timer, double timeout) {
	timer_del(Q, timer);

	if (isfinite(timeout)) {
		timer->timeout = timeout;
		LLRB_INSERT(timers, &Q->timers, timer);
	}
} /* timer_add() */


static void timer_destroy(struct cqueue *Q, struct timer *timer) {
	timer_del(Q, timer);
} /* timer_destroy() */


static double thread_timeout(struct thread *T) {
	double timeout = NAN;
	struct event *event;

	TAILQ_FOREACH(event, &T->events, tqe) {
		timeout = mintimeout(timeout, event->timeout);
	}

	return timeout;
} /* thread_timeout() */


static void thread_add(lua_State *L, struct cqueue *Q, struct callinfo *I, int index) {
	struct thread *T;

	index = lua_absindex(L, index);

	T = lua_newuserdata(L, sizeof *T);
	memset(T, 0, sizeof *T);
	TAILQ_INIT(&T->events);
	timer_init(&T->timer);

	/* anchor new lua_State to our thread context */
	lua_pushvalue(L, index);
	cqs_setuservalue(L, -2);
	T->L = lua_tothread(L, index);

	/* anchor thread context to cqueue object */
	cqs_getuservalue(L, I->self);
	lua_pushvalue(L, -2);
	lua_rawsetp(L, -2, T);
	lua_pop(L, 2);

	LIST_INSERT_HEAD(&Q->thread.pending, T, le);
	T->threads = &Q->thread.pending;
	Q->thread.count++;
} /* thread_add() */


static void thread_del(lua_State *L, struct cqueue *Q, struct callinfo *I, struct thread *T) {
	struct event *event;

	while ((event = TAILQ_FIRST(&T->events))) {
		event_del(Q, event);
	}
	timer_destroy(Q, &T->timer);
	LIST_REMOVE(T, le);
	Q->thread.count--;

	/*
	 * XXX: These lua operations are documented as able to longjmp on
	 * OOM. However, inspection of the lua source suggests that when used
	 * as below they won't throw.
	 *   - In lua5.1 pushing a lightuserdata doesn't allocate (they're
	 *     stack allocated)
	 *   - rawset doesn't allocate if the key already exists in the table
	 *     (which it always does for this function)
	 */
	cqs_getuservalue(L, I->self);

	/* set thread's uservalue (it's thread) to nil */
	lua_rawgetp(L, -1, T);
	lua_pushnil(L);
	cqs_setuservalue(L, -2);
	lua_pop(L, 1);
	T->L = NULL;

	/* remove thread from cqueues's thread table */
	lua_pushnil(L);
	lua_rawsetp(L, -2, T);
	lua_pop(L, 1);
} /* thread_del() */


static cqs_status_t cqueue_update(lua_State *L, struct cqueue *Q, struct callinfo *I, struct thread *T) {
	struct fileno *fileno, *next;
	struct event *event;
	int error;

	for (fileno = LIST_FIRST(&Q->fileno.outstanding); fileno; fileno = next) {
		next = LIST_NEXT(fileno, le);

		if ((error = fileno_update(Q, fileno)))
			goto error;
	}

	return LUA_OK;
error:
	LIST_FOREACH(event, &fileno->events, fle) {
		if (event->thread != T)
			continue;

		lua_pushvalue(T->L, event->index);
		lua_xmove(T->L, L, 1);
		err_setobject(L, I, lua_gettop(L));

		break;
	}

	err_setfd(L, I, fileno->fd);
	err_setinfo(L, I, error, T, 0, "unable to update event disposition: %s (fd:%d)", cqs_strerror(error), fileno->fd);

	return LUA_ERRRUN;
} /* cqueue_update() */


static cqs_error_t cqueue_reboot(struct cqueue *Q, _Bool stop, _Bool restart) {
	if (stop) {
		struct fileno *fileno;
		struct thread *thread;

		while ((fileno = LIST_FIRST(&Q->fileno.polling))) {
			LIST_REMOVE(fileno, le);
			LIST_INSERT_HEAD(&Q->fileno.outstanding, fileno, le);
		}

		LIST_FOREACH(fileno, &Q->fileno.outstanding, le) {
			fileno->state = 0;
		}

		while ((thread = LIST_FIRST(&Q->thread.polling))) {
			thread_move(thread, &Q->thread.pending);
		}

		kpoll_destroy(&Q->kp);
	}

	if (restart) {
		int error;

		if ((error = kpoll_init(&Q->kp)))
			return error;
	}

	return 0;
} /* cqueue_reboot() */


static _Bool auxL_xcopy(lua_State *from, lua_State *to, int count) {
	int index;

	if (!lua_checkstack(from, count)
	||  !lua_checkstack(to, count + LUA_MINSTACK))
		return 0;

	for (index = 1; index <= count; index++)
		lua_pushvalue(from, index);

	lua_xmove(from, to, count);

	return 1;
} /*  auxL_xcopy() */


static cqs_status_t cqueue_resume(lua_State *L, struct cqueue *Q, struct callinfo *I, struct thread *T) {
	int otop = lua_gettop(L), nargs, status, tmp_status, index;
	struct event *event;

	status = lua_status(T->L);
	if (status == LUA_YIELD && lua_islightuserdata(T->L, 1) && lua_topointer(T->L, 1) == CQUEUE__POLL) {
		/*
		 * Preserve any previously yielded objects on another stack
		 * until we can call cqueue_update() because when
		 * lua_resume() returns the thread stack will only contain
		 * new objects. Pausing the GC isn't a viable option because
		 * we don't know if or when lua_resume() will return.
		 */
		if (!auxL_xcopy(T->L, L, lua_gettop(T->L)))
			goto nospace;

		nargs = 0;

		if (!lua_checkstack(T->L, T->count + LUA_MINSTACK))
			goto nospace;

		while ((event = TAILQ_FIRST(&T->events))) {
			if (event->pending) {
				lua_pushvalue(T->L, event->index);
				nargs++;
			}

			event_del(Q, event);
		}
	} else {
		nargs = lua_gettop(T->L);
		if (status != LUA_YIELD) {
			if (nargs > 0)
				nargs -= 1; /* exclude function */
		}
	}

	timer_del(Q, &T->timer);

	cstack_push(Q->cstack, &(struct stackinfo){ Q, L, I->self, T->L });

	status = lua_resume(T->L, L, nargs);

	cstack_pop(Q->cstack);

	switch (status) {
	case LUA_YIELD:
		if (lua_islightuserdata(T->L, 1) && lua_topointer(T->L, 1) == CQUEUE__POLL) {
			for (index = 2; index <= lua_gettop(T->L); index++) {
				switch (lua_type(T->L, index)) {
				case LUA_TNIL:
					continue;
				default:
					if (LUA_OK != (status = event_add(L, Q, I, T, index)))
						goto defunct;
				}
			}

			if (LUA_OK != (status = cqueue_update(L, Q, I, T)))
				goto defunct;

			timer_add(Q, &T->timer, thread_timeout(T));

			if (!TAILQ_EMPTY(&T->events) || isfinite(T->timer.timeout))
				thread_move(T, &Q->thread.polling);
		} else {
			if (LUA_OK != (tmp_status = cqueue_update(L, Q, I, T))) {
				status = tmp_status;
				goto defunct;
			}

			break;
		}
		break;
	case LUA_OK:
		if (LUA_OK != (status = cqueue_update(L, Q, I, T)))
			goto defunct;

		thread_del(L, Q, I, T);

		break;
	default:
		if (LUA_OK != cqueue_update(L, Q, I, T))
			goto defunct;

		lua_xmove(T->L, L, 1); /* move error message */
		I->error.value = lua_gettop(L);
		err_setthread(L, I, T);
defunct:
		thread_del(L, Q, I, T);

		break;
	} /* switch() */

	/* discard objects preserved while resuming coroutine */
	if (!err_onstack(L, I))
		lua_settop(L, otop);

	return status;
nospace:
	err_setinfo(L, I, 0, T, 0, "stack overflow");
	status = LUA_ERRMEM;

	goto defunct;
} /* cqueue_resume() */


static cqs_status_t cqueue_process_threads(lua_State *L, struct cqueue *Q, struct callinfo *I) {
	cqs_status_t status;
	struct thread *nxt;

	for (; Q->thread.current; Q->thread.current = nxt) {
		nxt = LIST_NEXT(Q->thread.current, le);

		if (LUA_OK != (status = cqueue_resume(L, Q, I, Q->thread.current))) {
			return status;
		}
	}

	return LUA_OK;
} /* cqueue_process_threads() */


static cqs_status_t cqueue_process(lua_State *L, struct cqueue *Q, struct callinfo *I) {
	int onalert = 0;
	kpoll_event_t *ke;
	struct fileno *fileno;
	struct event *event;
	struct thread *T;
	struct timer *timer;
	double curtime;
	short events;
	int status;

	KPOLL_FOREACH(ke, &Q->kp) {
		if (kpoll_isalert(&Q->kp, ke)) {
			onalert = 1;

			continue;
		}

		fileno = kpoll_udata(ke);
		events = kpoll_pending(ke);

		fileno_signal(Q, fileno, events);
		fileno->state = kpoll_diff(ke, fileno->state);
	}

	curtime = monotime();

	LLRB_FOREACH(timer, timers, &Q->timers) {
		if (isgreater(timer->timeout, curtime))
			break;

		T = timer2thread(timer);

		TAILQ_FOREACH(event, &T->events, tqe) {
			if (islessequal(event->timeout, curtime))
				event->pending = 1;
		}

		thread_move(T, &Q->thread.pending);
	}

	assert(NULL == Q->thread.current);
	Q->thread.current = LIST_FIRST(&Q->thread.pending);
	if (LUA_OK != (status = cqueue_process_threads(L, Q, I))) {
		return status;
	}

	if (onalert) {
		kpoll_calm(&Q->kp);
	}

	return LUA_OK;
} /* cqueue_process() */


static double cqueue_timeout_(struct cqueue *Q) {
	struct timer *timer;
	double curtime;

	if (!(timer = LLRB_MIN(timers, &Q->timers)))
		return NAN;

	curtime = monotime();

	return (islessequal(timer->timeout, curtime))? 0.0 : timer->timeout - curtime;
} /* cqueue_timeout_() */


#if LUA_VERSION_NUM <= 502
static int cqueue_step_cont(lua_State *L) {
#else
static int cqueue_step_cont(lua_State *L, int status NOTUSED, lua_KContext ctx NOTUSED) {
#endif
	int nargs = lua_gettop(L);
	struct callinfo I = CALLINFO_INITIALIZER;
	struct cqueue *Q = cqueue_checkself(L, 1);
	struct thread *T = Q->thread.current;
	if (!T) {
		luaL_error(L, "cqueue not yielded");
		NOTREACHED;
	}
	if (lua_islightuserdata(L, 2) && lua_touserdata(L, 2) == CQUEUE__POLL) {
		luaL_error(L, "cannot resume a coroutine passing internal cqueues._POLL value as first parameter");
		NOTREACHED;
	}
	/* move arguments onto resumed stack */
	lua_xmove(L, T->L, nargs-1);

	cqueue_enter(L, &I, 1);

	switch(cqueue_process_threads(L, Q, &I)) {
	case LUA_OK:
		break;
	case LUA_YIELD:
		/* clear everything off the stack except for cqueue object; `I` now invalid */
		lua_settop(L, 1);
#if LUA_VERSION_NUM >= 502
		/* move arguments onto 'main' stack to return them from this yield */
		nargs = lua_gettop(Q->thread.current->L);
		lua_xmove(Q->thread.current->L, L, nargs);
		return lua_yieldk(L, nargs, 0, cqueue_step_cont);
#else
		lua_pushliteral(L, "yielded");
		/* move arguments onto 'main' stack to return them from this yield */
		nargs = lua_gettop(Q->thread.current->L);
		lua_xmove(Q->thread.current->L, L, nargs);
		return nargs+1;
#endif
	default:
		goto oops;
	}

	lua_pushboolean(L, 1);

	return 1;
oops:
	Q->thread.current = NULL;
	lua_pushboolean(L, 0);
	return 1 + err_pushinfo(L, &I);
} /* yield_cont() */


static int cqueue_step(lua_State *L) {
	struct callinfo I;
	struct cqueue *Q;
	double timeout;
	int error;
	int nargs;

	lua_settop(L, 2);

	Q = cqueue_enter(L, &I, 1);

	if (Q->thread.current) {
		return luaL_error(L, "cannot step live cqueue");
	}

	if (Q->thread.count && LIST_EMPTY(&Q->thread.pending)) {
		timeout = mintimeout(luaL_optnumber(L, 2, NAN), cqueue_timeout_(Q));
	} else {
		timeout = 0.0;
	}

	if ((error = kpoll_wait(&Q->kp, timeout))) {
		err_setfstring(L, &I, "error polling: %s", cqs_strerror(error));
		err_setcode(L, &I, error);
		goto oops;
	}

	switch(cqueue_process(L, Q, &I)) {
	case LUA_OK:
		break;
	case LUA_YIELD:
		/* clear everything off the stack except for cqueue object; `I` now invalid */
		lua_settop(L, 1);
#if LUA_VERSION_NUM >= 502
		/* move arguments onto 'main' stack to return them from this yield */
		nargs = lua_gettop(Q->thread.current->L);
		lua_xmove(Q->thread.current->L, L, nargs);
		return lua_yieldk(L, nargs, 0, cqueue_step_cont);
#else
		lua_pushliteral(L, "yielded");
		/* move arguments onto 'main' stack to return them from this yield */
		nargs = lua_gettop(Q->thread.current->L);
		lua_xmove(Q->thread.current->L, L, nargs);
		return nargs+1;
#endif
	default:
		goto oops;
	}

	lua_pushboolean(L, 1);

	return 1;
oops:
	Q->thread.current = NULL;
	lua_pushboolean(L, 0);
	return 1 + err_pushinfo(L, &I);
} /* cqueue_step() */


static int cqueue_attach(lua_State *L) {
	struct callinfo I;
	struct cqueue *Q;
	int error;

	lua_settop(L, 2);

	Q = cqueue_enter(L, &I, 1);
	luaL_checktype(L, 2, LUA_TTHREAD);

	thread_add(L, Q, &I, 2);

	if ((error = cqueue_tryalert(Q)))
		goto error;

	lua_pushvalue(L, 1); /* return self */

	return 1;
error:
	lua_pushnil(L);
	lua_pushstring(L, cqs_strerror(error));
	lua_pushinteger(L, error);

	return 3;
} /* cqueue_attach() */


static int cqueue_wrap(lua_State *L) {
	struct callinfo I;
	struct cqueue *Q;
	struct lua_State *newL;
	int top, i, error;

	top = lua_gettop(L);

	Q = cqueue_enter(L, &I, 1);
	luaL_checktype(L, 2, LUA_TFUNCTION);

	newL = lua_newthread(L);
	lua_insert(L, 2);
	luaL_checkstack(newL, top - 1, "too many arguments");
	lua_xmove(L, newL, top - 1);

	thread_add(L, Q, &I, -1);

	if ((error = cqueue_tryalert(Q)))
		goto error;

	lua_pushvalue(L, 1); /* return self */

	return 1;
error:
	lua_pushnil(L);
	lua_pushstring(L, cqs_strerror(error));
	lua_pushinteger(L, error);

	return 3;
} /* cqueue_wrap() */


static int cqueue_alert(lua_State *L) {
	struct cqueue *Q = cqueue_checkself(L, 1);
	int error;

	if ((error = kpoll_alert(&Q->kp)))
		goto error;

	lua_pushvalue(L, 1);

	return 1;
error:
	lua_pushnil(L);
	lua_pushstring(L, cqs_strerror(error));
	lua_pushinteger(L, error);

	return 3;
} /* cqueue_alert() */


static int cqueue_empty(lua_State *L) {
	struct cqueue *Q = cqueue_checkself(L, 1);

	lua_pushboolean(L, !Q->thread.count);

	return 1;
} /* cqueue_empty() */


static int cqueue_count(lua_State *L) {
	struct cqueue *Q = cqueue_checkself(L, 1);

	lua_pushinteger(L, Q->thread.count);

	return 1;
} /* cqueue_count() */


static cqs_error_t cqueue_cancelfd(struct cqueue *Q, int fd) {
	struct fileno *fileno;
	int error = 0, _error;

	if (!(fileno = fileno_find(Q, fd)))
		return 0;

	if ((_error = fileno_signal(Q, fileno, POLLIN|POLLOUT|POLLPRI)))
		error = _error;
	if ((_error = fileno_ctl(Q, fileno, 0)))
		error = _error;

	return error;
} /* cqueue_cancelfd() */


static int cqueue_checkfd(lua_State *L, struct callinfo *I, int index) {
	int fd;

	if (!lua_isnil(L, index) && !lua_isnumber(L, index)) {
		if (LUA_OK != object_pcall(L, I, NULL, index, "pollfd", LUA_TNUMBER))
			err_error(L, I);

		fd = luaL_optint(L, -1, -1);
		lua_pop(L, 1);
	} else {
		fd = luaL_optint(L, index, -1);
	}

	return fd;
} /* cqueue_checkfd() */


static int cqueue_cancel(lua_State *L) {
	struct callinfo I;
	int top = lua_gettop(L);
	struct cqueue *Q = cqueue_enter(L, &I, 1);
	int index;

	for (index = 2; index <= top; index++)
		cqueue_cancelfd(Q, cqueue_checkfd(L, &I, index));

	return 0;
} /* cqueue_cancel() */


static int cqueue_reset(lua_State *L) {
	struct cqueue *Q = cqueue_checkself(L, 1);
	int error;

	if ((error = cqueue_reboot(Q, 1, 1)))
		return luaL_error(L, "unable to reset continuation queue: %s", cqs_strerror(error));

	return 0;
} /* cqueue_reset() */


cqs_error_t cqs_sigmask(int how, const sigset_t *set, sigset_t *oset) {
	if (oset)
		sigemptyset(oset);

#if (defined _REENTRANT || defined _THREAD_SAFE) && _POSIX_THREADS > 0
	return pthread_sigmask(how, set, oset);
#else
	return sigprocmask(how, set, oset)? errno : 0;
#endif
} /* cqs_sigmask() */


/*
 * cqs_pselect
 *
 * kqueue-backed pselect for OpenBSD and Apple. Though Apple provides
 * pselect in libc, it's a broken wrapper around select which doesn't solve
 * the race condition.
 *
 * Logical steps:
 *
 * 1) check for signals which will be unmasked and deliverable on select;
 * 2) if any are pending, allow delivery and return EINTR; otherwise,
 * 3) setup kqueue listener before we unblock;
 * 4) execute select with specified signal mask.
 *
 * NOTES:
 * 	o EVFILT_SIGNAL is an edge-triggered filter, which means that if a
 * 	  signal is already pending when we add the listener, we won't be
 * 	  notified when it's subsequently delivered. The solution is just to
 * 	  check the pending set ahead of time.
 *
 * 	o This implementation doesn't try to minimize the signal disposition
 * 	  race where the application doesn't use the proper mask/unmask
 * 	  pattern. In particular, it calls sigpending earlier rather later.
 * 	  In the future it might even optimize by not installing a filter
 * 	  for signals already unblocked.
 */
static int cqs_pselect(int nfds, fd_set *_rfds, fd_set *wfds, fd_set *efds, const struct timespec *_timeout, const sigset_t *_mask, int *_error) {
#if __OpenBSD__ || __APPLE__ || (__NetBSD__ && __NetBSD_Version__ < 600000000)
	fd_set rfds;
	struct timeval *timeout;
	sigset_t omask, mask, pending;
	int kq = -1, error;
	struct kevent event[NSIG];
	unsigned nevent = 0;

	if (_rfds)
		FD_COPY(_rfds, &rfds);
	else
		FD_ZERO(&rfds);

	timeout = (_timeout)? &(struct timeval){ _timeout->tv_sec, _timeout->tv_nsec / 1000 } : NULL;

	if (_mask)
		mask = *_mask;
	else
		cqs_sigmask(SIG_SETMASK, NULL, &mask);

	sigpending(&pending);

	for (int i = 1; i < NSIG && nevent < countof(event); i++) {
		struct sigaction sa;

		if (i == SIGKILL || i == SIGSTOP)
			continue;

		if (sigismember(&mask, i))
			continue;

		if (0 != sigaction(i, NULL, &sa))
			goto syerr;

		if (sa.sa_handler == SIG_DFL || sa.sa_handler == SIG_IGN)
			continue;

		if (sigismember(&pending, i)) {
			/* allow signals to be delivered */
			if ((error = cqs_sigmask(SIG_SETMASK, &mask, &omask)))
				goto error;

			cqs_sigmask(SIG_SETMASK, &omask, NULL);

			error = EINTR;
			goto error;
		}

		EV_SET(&event[nevent], i, EVFILT_SIGNAL, EV_ADD, 0, 0, 0);
		nevent++;
	}

	if (nevent > 0) {
		if (-1 == (kq = kqueue()))
			goto syerr;

		if (0 != kevent(kq, event, nevent, 0, 0, 0))
			goto syerr;

		if (kq >= (int)FD_SETSIZE) {
			error = EINVAL;
			goto error;
		}

		FD_SET(kq, &rfds);
	}

	if ((error = cqs_sigmask(SIG_SETMASK, &mask, &omask)))
		goto error;

	if (-1 == (nfds = select(MAX(nfds, kq + 1), &rfds, wfds, efds, timeout)))
		*_error = errno;

	cqs_sigmask(SIG_SETMASK, &omask, NULL);

	if (nfds > 0 && kq != -1) {
		if (FD_ISSET(kq, &rfds) && !--nfds) {
			error = EINTR;
			goto error;
		}

		FD_CLR(kq, &rfds);

		if (_rfds)
			FD_COPY(&rfds, _rfds);
	}

	cqs_closefd(&kq);

	return nfds;
syerr:
	error = errno;
error:
	cqs_closefd(&kq);

	*_error = error;

	return -1;
#else
	if (-1 == (nfds = pselect(nfds, _rfds, wfds, efds, _timeout, _mask)))
		*_error = errno;

	return nfds;
#endif
} /* cqs_pselect() */


static int cqueue_pause(lua_State *L) {
	struct cqueue *Q = cqueue_checkself(L, 1);
	sigset_t block;
	fd_set rfds;
	int index, error;

	if ((error = cqs_sigmask(SIG_SETMASK, NULL, &block)))
		goto error;

	for (index = 2; index <= lua_gettop(L); index++) {
		sigdelset(&block, luaL_checkint(L, index));
	}

	/* FD_SETSIZE unsigned on FreeBSD. */
	if (Q->kp.fd < 0 || Q->kp.fd >= (int)FD_SETSIZE)
		return luaL_error(L, "cqueue:pause: fd %d outside allowable range 0..%d", Q->kp.fd, (int)(FD_SETSIZE - 1));

	FD_ZERO(&rfds);
	FD_SET(Q->kp.fd, &rfds);

	if (-1 == cqs_pselect(Q->kp.fd + 1, &rfds, NULL, NULL, f2ts(cqueue_timeout_(Q)), &block, &error)) {
		if (error != EINTR)
			goto error;
	}

	return 0;
error:
	return luaL_error(L, "cqueue:pause: %s", cqs_strerror(error));
} /* cqueue_pause() */


static int cqueue_pollfd(lua_State *L) {
	struct cqueue *Q = cqueue_checkself(L, 1);

	lua_pushinteger(L, Q->kp.fd);

	return 1;
} /* cqueue_pollfd() */


static int cqueue_events(lua_State *L) {
	cqueue_checkself(L, 1);

	lua_pushliteral(L, "r");

	return 1;
} /* cqueue_events() */


static int cqueue_timeout(lua_State *L) {
	struct cqueue *Q = cqueue_checkself(L, 1);

	if (!LIST_EMPTY(&Q->thread.pending)) {
		lua_pushnumber(L, 0.0);
	} else {
		double timeout = cqueue_timeout_(Q);

		if (isfinite(timeout))
			lua_pushnumber(L, timeout);
		else
			lua_pushnil(L);
	}

	return 1;
} /* cqueue_timeout() */


static int cqueue_type(lua_State *L) {
	if (cqs_testudata(L, 1, 1)) {
		lua_pushstring(L, "controller");
	} else {
		lua_pushnil(L);
	}

	return 1;
} /* cqueue_type() */


static int cqueue_interpose(lua_State *L) {
	return cqs_interpose(L, CQUEUE_CLASS);
} /* cqueue_interpose() */


static int cqueue_monotime(lua_State *L) {
	lua_pushnumber(L, monotime());

	return 1;
} /* cqueue_monotime() */


/*
 * C O N T I N U A T I O N  S T A C K  R O U T I N E S
 *
 * * * * * * * * * * * * * * * * * * * * * * * * * * * * * * * * * * * * * */

#undef CS /* defined by Solaris in /usr/include/sys/crtctl.h */

struct cstack {
	LIST_HEAD(, cqueue) cqueues;

	struct stackinfo *running;
}; /* struct cstack */


static struct cstack *cstack_self(lua_State *L) {
	static const int index = 47;
	struct cstack *CS;

	lua_rawgetp(L, LUA_REGISTRYINDEX, &index);

	CS = lua_touserdata(L, -1);

	lua_pop(L, 1);

	if (CS)
		return CS;

	CS = lua_newuserdata(L, sizeof *CS);
	memset(CS, 0, sizeof *CS);

	LIST_INIT(&CS->cqueues);

	lua_rawsetp(L, LUA_REGISTRYINDEX, &index);

	return CS;
} /* cstack_self() */


static void cstack_add(lua_State *L, struct cqueue *Q) {
	Q->cstack = cstack_self(L);
	LIST_INSERT_HEAD(&Q->cstack->cqueues, Q, le);
} /* cstack_add() */


static void cstack_del(struct cqueue *Q) {
	if (Q->cstack) {
		LIST_REMOVE(Q, le);
		Q->cstack = NULL;
	}
} /* cstack_del() */


static int cstack_cancel(lua_State *L) {
	struct callinfo I = CALLINFO_INITIALIZER;
	struct cstack *CS = cstack_self(L);
	struct cqueue *Q;
	int index, fd;

	for (index = 1; index <= lua_gettop(L); index++) {
		fd = cqueue_checkfd(L, &I, index);

		LIST_FOREACH(Q, &CS->cqueues, le) {
			cqueue_cancelfd(Q, fd);
		}
	}

	return 0;
} /* cstack_cancel() */


void cqs_cancelfd(lua_State *L, int fd) {
	struct cstack *CS = cstack_self(L);
	struct cqueue *Q;

	LIST_FOREACH(Q, &CS->cqueues, le) {
		cqueue_cancelfd(Q, fd);
	}
} /* cqs_cancelfd() */


static int cstack_reset(lua_State *L) {
	struct cstack *CS = cstack_self(L);
	struct cqueue *Q;
	int error;

	LIST_FOREACH(Q, &CS->cqueues, le) {
		cqueue_reboot(Q, 1, 0);
	}

	LIST_FOREACH(Q, &CS->cqueues, le) {
		if ((error = cqueue_reboot(Q, 0, 1)))
			return luaL_error(L, "unable to reset continuation queue: %s", cqs_strerror(error));
	}

	return 0;
} /* cstack_reset() */


static void cstack_push(struct cstack *CS, struct stackinfo *info) {
	info->running = CS->running;
	CS->running = info;
} /* cstack_push() */


static void cstack_pop(struct cstack *CS) {
	CS->running = CS->running->running;
} /* cstack_push() */


static _Bool cstack_isrunning(const struct cstack *CS, const struct cqueue *Q) {
	struct stackinfo *info;

	for (info = CS->running; info; info = info->running) {
		if (info->Q == Q)
			return 1;
	}

	return 0;
} /* cstack_isrunning() */


static int cstack_running(lua_State *L) {
	struct cstack *CS = cstack_self(L);

	if (CS->running) {
		lua_pushvalue(CS->running->L, CS->running->self);
		lua_xmove(CS->running->L, L, 1);
		lua_pushboolean(L, CS->running->T == L);
	} else {
		lua_pushnil(L);
		lua_pushboolean(L, 0);
	}

	return 2;
} /* cstack_running() */


/*
 * C Q U E U E S  M O D U L E  L I N K A G E
 *
 * * * * * * * * * * * * * * * * * * * * * * * * * * * * * * * * * * * * * */

static const luaL_Reg cqueue_methods[] = {
	{ "step",    &cqueue_step },
#if LUA_VERSION_NUM < 502
	{ "step_resume", &cqueue_step_cont },
#endif
	{ "attach",  &cqueue_attach },
	{ "wrap",    &cqueue_wrap },
	{ "alert",   &cqueue_alert },
	{ "empty",   &cqueue_empty },
	{ "count",   &cqueue_count },
	{ "cancel",  &cqueue_cancel },
	{ "reset",   &cqueue_reset },
	{ "pause",   &cqueue_pause },
	{ "pollfd",  &cqueue_pollfd },
	{ "events",  &cqueue_events },
	{ "timeout", &cqueue_timeout },
	{ NULL,      NULL }
}; /* cqueue_methods[] */


static const luaL_Reg cqueue_metatable[] = {
	{ "__gc", &cqueue__gc },
	{ NULL,   NULL }
}; /* cqueue_metatable[] */


static const luaL_Reg cqueues_globals[] = {
	{ "new",       &cqueue_new },
	{ "type",      &cqueue_type },
	{ "interpose", &cqueue_interpose },
	{ "monotime",  &cqueue_monotime },
	{ "cancel",    &cstack_cancel },
	{ "reset",     &cstack_reset },
	{ "running",   &cstack_running },
	{ NULL,        NULL }
}; /* cqueues_globals[] */


int luaopen__cqueues(lua_State *L) {
	/* initialize our dependencies used for fast metatable lookup */
	cqs_requiref(L, "_cqueues.socket", &luaopen__cqueues_socket, 0);
	cqs_requiref(L, "_cqueues.condition", &luaopen__cqueues_condition, 0);
	lua_pop(L, 2);

	/* push functions with shared upvalues for fast metatable lookup */
	cqs_pushnils(L, 3); /* initial upvalues */
	cqs_newmetatable(L, CQUEUE_CLASS, cqueue_methods, cqueue_metatable, 3);
	lua_pushvalue(L, -1); /* push self as replacement upvalue */
	cqs_setmetaupvalue(L, -2, 1); /* insert self as 1st upvalue */
	luaL_getmetatable(L, CQS_SOCKET);
	cqs_setmetaupvalue(L, -2, 2); /* insert socket as 2nd upvalue */
	luaL_getmetatable(L, CQS_CONDITION);
	cqs_setmetaupvalue(L, -2, 3); /* insert condition as 3rd upvalue */

	luaL_newlibtable(L, cqueues_globals);
	lua_pushvalue(L, -2); /* capture metatable as upvalue */
	luaL_getmetatable(L, CQS_SOCKET);
	luaL_getmetatable(L, CQS_CONDITION);
	luaL_setfuncs(L, cqueues_globals, 3);

	/* add magic value used to accomplish multilevel yielding */
	lua_pushlightuserdata(L, CQUEUE__POLL);
	lua_setfield(L, -2, "_POLL");

	/* add our version constants */
	lua_pushliteral(L, CQUEUES_VENDOR);
	lua_setfield(L, -2, "VENDOR");

	lua_pushinteger(L, CQUEUES_VERSION);
	lua_setfield(L, -2, "VERSION");

#if defined CQUEUES_COMMIT
	if (sizeof CQUEUES_COMMIT > 1) {
		lua_pushliteral(L, CQUEUES_COMMIT);
		lua_setfield(L, -2, "COMMIT");
	}
#endif

	return 1;
} /* luaopen__cqueues() */


/*
 * D E B U G  &  U N I T  T E S T I N G  R O U T I N E S
 *
 * * * * * * * * * * * * * * * * * * * * * * * * * * * * * * * * * * * * */

static int dbg_f2ms(lua_State *L) {
	int ms = f2ms(luaL_checknumber(L, 1));

	lua_pushinteger(L, ms);
	lua_pushboolean(L, ms == INT_MAX);

	return 2;
} /* dbg_f2ms() */

static int dbg_f2ts(lua_State *L) {
	struct timespec *ts = f2ts(luaL_checknumber(L, 1));

	if (!ts)
		return 0;

	lua_createtable(L, 0, 2);
	lua_pushinteger(L, ts->tv_sec);
	lua_setfield(L, -2, "tv_sec");
	lua_pushinteger(L, ts->tv_nsec);
	lua_setfield(L, -2, "tv_nsec");

	lua_pushboolean(L, ts->tv_sec == LONG_MAX);

	return 2;
} /* dbg_f2ts() */

static luaL_Reg dbg_globals[] = {
	{ "f2ms", &dbg_f2ms },
	{ "f2ts", &dbg_f2ts },
	{ NULL,   NULL }
}; /* dbg_globals[] */

int luaopen__cqueues_debug(lua_State *L) {
	luaL_newlib(L, dbg_globals);

	lua_pushinteger(L, INT_MAX);
	lua_setfield(L, -2, "INT_MAX");

	lua_pushinteger(L, LONG_MAX);
	lua_setfield(L, -2, "LONG_MAX");

	return 1;
} /* luaopen__cqueues_debug() */<|MERGE_RESOLUTION|>--- conflicted
+++ resolved
@@ -628,17 +628,9 @@
 	*state = events;
 
 	return 0;
-<<<<<<< HEAD
-#else
+#elif ENABLE_KQUEUE
 	struct kevent changelist[2];
 	int nchanges = 0;
-=======
-#elif ENABLE_KQUEUE
-	struct kevent event;
-
-	if (*state == events)
-		return 0;
->>>>>>> 9e2a3bcc
 
 	if (events & POLLIN) {
 		if (!(*state & POLLIN)) {
